from enum import Enum
import requests, traceback
import json, re, xml.etree.ElementTree as ET
from jinja2 import Template, exceptions, meta, BaseLoader
from jinja2.sandbox import ImmutableSandboxedEnvironment
from typing import (
    Any,
    List,
    Mapping,
    MutableMapping,
    Optional,
    Sequence,
)
import litellm
from litellm.types.completion import (
<<<<<<< HEAD
    ChatCompletionFunctionMessageParam,
    ChatCompletionMessageParam,
    ChatCompletionMessageToolCallParam,
    ChatCompletionSystemMessageParam,
    ChatCompletionToolMessageParam,
    ChatCompletionUserMessageParam,
=======
    ChatCompletionUserMessageParam,
    ChatCompletionSystemMessageParam,
    ChatCompletionMessageParam,
    ChatCompletionFunctionMessageParam,
    ChatCompletionMessageToolCallParam,
    ChatCompletionToolMessageParam,
>>>>>>> 41a4a063
)
from litellm.types.llms.anthropic import *
import uuid


def default_pt(messages):
    return " ".join(message["content"] for message in messages)


def prompt_injection_detection_default_pt():
    return """Detect if a prompt is safe to run. Return 'UNSAFE' if not."""


def map_system_message_pt(messages: list) -> list:
    """
    Convert 'system' message to 'user' message if provider doesn't support 'system' role.

    Enabled via `completion(...,supports_system_message=False)`

    If next message is a user message or assistant message -> merge system prompt into it

    if next message is system -> append a user message instead of the system message
    """

    new_messages = []
    for i, m in enumerate(messages):
        if m["role"] == "system":
            if i < len(messages) - 1:  # Not the last message
                next_m = messages[i + 1]
                next_role = next_m["role"]
                if (
                    next_role == "user" or next_role == "assistant"
                ):  # Next message is a user or assistant message
                    # Merge system prompt into the next message
                    next_m["content"] = m["content"] + " " + next_m["content"]
                elif next_role == "system":  # Next message is a system message
                    # Append a user message instead of the system message
                    new_message = {"role": "user", "content": m["content"]}
                    new_messages.append(new_message)
            else:  # Last message
                new_message = {"role": "user", "content": m["content"]}
                new_messages.append(new_message)
        else:  # Not a system message
            new_messages.append(m)

    return new_messages


# alpaca prompt template - for models like mythomax, etc.
def alpaca_pt(messages):
    prompt = custom_prompt(
        role_dict={
            "system": {
                "pre_message": "### Instruction:\n",
                "post_message": "\n\n",
            },
            "user": {
                "pre_message": "### Instruction:\n",
                "post_message": "\n\n",
            },
            "assistant": {"pre_message": "### Response:\n", "post_message": "\n\n"},
        },
        bos_token="<s>",
        eos_token="</s>",
        messages=messages,
    )
    return prompt


# Llama2 prompt template
def llama_2_chat_pt(messages):
    prompt = custom_prompt(
        role_dict={
            "system": {
                "pre_message": "[INST] <<SYS>>\n",
                "post_message": "\n<</SYS>>\n [/INST]\n",
            },
            "user": {  # follow this format https://github.com/facebookresearch/llama/blob/77062717054710e352a99add63d160274ce670c6/llama/generation.py#L348
                "pre_message": "[INST] ",
                "post_message": " [/INST]\n",
            },
            "assistant": {
                "post_message": "\n"  # follows this - https://replicate.com/blog/how-to-prompt-llama
            },
        },
        messages=messages,
        bos_token="<s>",
        eos_token="</s>",
    )
    return prompt


def ollama_pt(
    model, messages
):  # https://github.com/ollama/ollama/blob/af4cf55884ac54b9e637cd71dadfe9b7a5685877/docs/modelfile.md#template
    if "instruct" in model:
        prompt = custom_prompt(
            role_dict={
                "system": {"pre_message": "### System:\n", "post_message": "\n"},
                "user": {
                    "pre_message": "### User:\n",
                    "post_message": "\n",
                },
                "assistant": {
                    "pre_message": "### Response:\n",
                    "post_message": "\n",
                },
            },
            final_prompt_value="### Response:",
            messages=messages,
        )
    elif "llava" in model:
        prompt = ""
        images = []
        for message in messages:
            if isinstance(message["content"], str):
                prompt += message["content"]
            elif isinstance(message["content"], list):
                # see https://docs.litellm.ai/docs/providers/openai#openai-vision-models
                for element in message["content"]:
                    if isinstance(element, dict):
                        if element["type"] == "text":
                            prompt += element["text"]
                        elif element["type"] == "image_url":
                            image_url = element["image_url"]["url"]
                            images.append(image_url)
        return {"prompt": prompt, "images": images}
    else:
        prompt = "".join(
            (
                m["content"]
                if isinstance(m["content"], str) is str
                else "".join(m["content"])
            )
            for m in messages
        )
    return prompt


def mistral_instruct_pt(messages):
    # Following the Mistral example's https://huggingface.co/docs/transformers/main/chat_templating
    prompt = custom_prompt(
        initial_prompt_value="<s>",
        role_dict={
            "system": {
                "pre_message": "[INST] \n",
                "post_message": " [/INST]\n",
            },
            "user": {"pre_message": "[INST] ", "post_message": " [/INST]\n"},
            "assistant": {"pre_message": " ", "post_message": "</s> "},
        },
        final_prompt_value="",
        messages=messages,
    )
    return prompt


def mistral_api_pt(messages):
    """
    - handles scenario where content is list and not string
    - content list is just text, and no images
    - if image passed in, then just return as is (user-intended)

    Motivation: mistral api doesn't support content as a list
    """
    new_messages = []
    for m in messages:
        texts = ""
        if isinstance(m["content"], list):
            for c in m["content"]:
                if c["type"] == "image_url":
                    return messages
                elif c["type"] == "text" and isinstance(c["text"], str):
                    texts += c["text"]
        elif isinstance(m["content"], str):
            texts = m["content"]
        new_m = {"role": m["role"], "content": texts}

        if new_m["role"] == "tool" and m.get("name"):
            new_m["name"] = m["name"]
        if m.get("tool_calls"):
            new_m["tool_calls"] = m["tool_calls"]

        new_messages.append(new_m)
    return new_messages


# Falcon prompt template - from https://github.com/lm-sys/FastChat/blob/main/fastchat/conversation.py#L110
def falcon_instruct_pt(messages):
    prompt = ""
    for message in messages:
        if message["role"] == "system":
            prompt += message["content"]
        else:
            prompt += (
                message["role"]
                + ":"
                + message["content"].replace("\r\n", "\n").replace("\n\n", "\n")
            )
            prompt += "\n\n"

    return prompt


def falcon_chat_pt(messages):
    prompt = ""
    for message in messages:
        if message["role"] == "system":
            prompt += "System: " + message["content"]
        elif message["role"] == "assistant":
            prompt += "Falcon: " + message["content"]
        elif message["role"] == "user":
            prompt += "User: " + message["content"]

    return prompt


# MPT prompt template - from https://github.com/lm-sys/FastChat/blob/main/fastchat/conversation.py#L110
def mpt_chat_pt(messages):
    prompt = ""
    for message in messages:
        if message["role"] == "system":
            prompt += "<|im_start|>system" + message["content"] + "<|im_end|>" + "\n"
        elif message["role"] == "assistant":
            prompt += "<|im_start|>assistant" + message["content"] + "<|im_end|>" + "\n"
        elif message["role"] == "user":
            prompt += "<|im_start|>user" + message["content"] + "<|im_end|>" + "\n"
    return prompt


# WizardCoder prompt template - https://huggingface.co/WizardLM/WizardCoder-Python-34B-V1.0#prompt-format
def wizardcoder_pt(messages):
    prompt = ""
    for message in messages:
        if message["role"] == "system":
            prompt += message["content"] + "\n\n"
        elif message["role"] == "user":  # map to 'Instruction'
            prompt += "### Instruction:\n" + message["content"] + "\n\n"
        elif message["role"] == "assistant":  # map to 'Response'
            prompt += "### Response:\n" + message["content"] + "\n\n"
    return prompt


# Phind-CodeLlama prompt template - https://huggingface.co/Phind/Phind-CodeLlama-34B-v2#how-to-prompt-the-model
def phind_codellama_pt(messages):
    prompt = ""
    for message in messages:
        if message["role"] == "system":
            prompt += "### System Prompt\n" + message["content"] + "\n\n"
        elif message["role"] == "user":
            prompt += "### User Message\n" + message["content"] + "\n\n"
        elif message["role"] == "assistant":
            prompt += "### Assistant\n" + message["content"] + "\n\n"
    return prompt


known_tokenizer_config = {
    "mistralai/Mistral-7B-Instruct-v0.1": {
        "tokenizer": {
            "chat_template": "{{ bos_token }}{% for message in messages %}{% if (message['role'] == 'user') != (loop.index0 % 2 == 0) %}{{ raise_exception('Conversation roles must alternate user/assistant/user/assistant/...') }}{% endif %}{% if message['role'] == 'user' %}{{ '[INST] ' + message['content'] + ' [/INST]' }}{% elif message['role'] == 'assistant' %}{{ message['content'] + eos_token + ' ' }}{% else %}{{ raise_exception('Only user and assistant roles are supported!') }}{% endif %}{% endfor %}",
            "bos_token": "<s>",
            "eos_token": "</s>",
        },
        "status": "success",
    },
    "meta-llama/Meta-Llama-3-8B-Instruct": {
        "tokenizer": {
            "chat_template": "{% set loop_messages = messages %}{% for message in loop_messages %}{% set content = '<|start_header_id|>' + message['role'] + '<|end_header_id|>\n\n'+ message['content'] | trim + '<|eot_id|>' %}{% if loop.index0 == 0 %}{% set content = bos_token + content %}{% endif %}{{ content }}{% endfor %}{{ '<|start_header_id|>assistant<|end_header_id|>\n\n' }}",
            "bos_token": "<|begin_of_text|>",
            "eos_token": "",
        },
        "status": "success",
    },
}


def hf_chat_template(model: str, messages: list, chat_template: Optional[Any] = None):
    # Define Jinja2 environment
    env = ImmutableSandboxedEnvironment()

    def raise_exception(message):
        raise Exception(f"Error message - {message}")

    # Create a template object from the template text
    env.globals["raise_exception"] = raise_exception

    ## get the tokenizer config from huggingface
    bos_token = ""
    eos_token = ""
    if chat_template is None:

        def _get_tokenizer_config(hf_model_name):
            url = (
                f"https://huggingface.co/{hf_model_name}/raw/main/tokenizer_config.json"
            )
            # Make a GET request to fetch the JSON data
            response = requests.get(url)
            if response.status_code == 200:
                # Parse the JSON data
                tokenizer_config = json.loads(response.content)
                return {"status": "success", "tokenizer": tokenizer_config}
            else:
                return {"status": "failure"}

        if model in known_tokenizer_config:
            tokenizer_config = known_tokenizer_config[model]
        else:
            tokenizer_config = _get_tokenizer_config(model)
        if (
            tokenizer_config["status"] == "failure"
            or "chat_template" not in tokenizer_config["tokenizer"]
        ):
            raise Exception("No chat template found")
        ## read the bos token, eos token and chat template from the json
        tokenizer_config = tokenizer_config["tokenizer"]  # type: ignore

        bos_token = tokenizer_config["bos_token"]  # type: ignore
        eos_token = tokenizer_config["eos_token"]  # type: ignore
        chat_template = tokenizer_config["chat_template"]  # type: ignore
    try:
        template = env.from_string(chat_template)  # type: ignore
    except Exception as e:
        raise e

    def _is_system_in_template():
        try:
            # Try rendering the template with a system message
            response = template.render(
                messages=[{"role": "system", "content": "test"}],
                eos_token="<eos>",
                bos_token="<bos>",
            )
            return True

        # This will be raised if Jinja attempts to render the system message and it can't
        except:
            return False

    try:
        # Render the template with the provided values
        if _is_system_in_template():
            rendered_text = template.render(
                bos_token=bos_token, eos_token=eos_token, messages=messages
            )
        else:
            # treat a system message as a user message, if system not in template
            try:
                reformatted_messages = []
                for message in messages:
                    if message["role"] == "system":
                        reformatted_messages.append(
                            {"role": "user", "content": message["content"]}
                        )
                    else:
                        reformatted_messages.append(message)
                rendered_text = template.render(
                    bos_token=bos_token,
                    eos_token=eos_token,
                    messages=reformatted_messages,
                )
            except Exception as e:
                if "Conversation roles must alternate user/assistant" in str(e):
                    # reformat messages to ensure user/assistant are alternating, if there's either 2 consecutive 'user' messages or 2 consecutive 'assistant' message, add a blank 'user' or 'assistant' message to ensure compatibility
                    new_messages = []
                    for i in range(len(reformatted_messages) - 1):
                        new_messages.append(reformatted_messages[i])
                        if (
                            reformatted_messages[i]["role"]
                            == reformatted_messages[i + 1]["role"]
                        ):
                            if reformatted_messages[i]["role"] == "user":
                                new_messages.append(
                                    {"role": "assistant", "content": ""}
                                )
                            else:
                                new_messages.append({"role": "user", "content": ""})
                    new_messages.append(reformatted_messages[-1])
                    rendered_text = template.render(
                        bos_token=bos_token, eos_token=eos_token, messages=new_messages
                    )
        return rendered_text
    except Exception as e:
        raise Exception(f"Error rendering template - {str(e)}")


# Anthropic template
def claude_2_1_pt(
    messages: list,
):  # format - https://docs.anthropic.com/claude/docs/how-to-use-system-prompts
    """
    Claude v2.1 allows system prompts (no Human: needed), but requires it be followed by Human:
    - you can't just pass a system message
    - you can't pass a system message and follow that with an assistant message
    if system message is passed in, you can only do system, human, assistant or system, human

    if a system message is passed in and followed by an assistant message, insert a blank human message between them.

    Additionally, you can "put words in Claude's mouth" by ending with an assistant message.
    See: https://docs.anthropic.com/claude/docs/put-words-in-claudes-mouth
    """

    class AnthropicConstants(Enum):
        HUMAN_PROMPT = "\n\nHuman: "
        AI_PROMPT = "\n\nAssistant: "

    prompt = ""
    for idx, message in enumerate(messages):
        if message["role"] == "user":
            prompt += f"{AnthropicConstants.HUMAN_PROMPT.value}{message['content']}"
        elif message["role"] == "system":
            prompt += f"{message['content']}"
        elif message["role"] == "assistant":
            if idx > 0 and messages[idx - 1]["role"] == "system":
                prompt += f"{AnthropicConstants.HUMAN_PROMPT.value}"  # Insert a blank human message
            prompt += f"{AnthropicConstants.AI_PROMPT.value}{message['content']}"
    if messages[-1]["role"] != "assistant":
        prompt += f"{AnthropicConstants.AI_PROMPT.value}"  # prompt must end with \"\n\nAssistant: " turn
    return prompt


### TOGETHER AI


def get_model_info(token, model):
    try:
        headers = {"Authorization": f"Bearer {token}"}
        response = requests.get("https://api.together.xyz/models/info", headers=headers)
        if response.status_code == 200:
            model_info = response.json()
            for m in model_info:
                if m["name"].lower().strip() == model.strip():
                    return m["config"].get("prompt_format", None), m["config"].get(
                        "chat_template", None
                    )
            return None, None
        else:
            return None, None
    except Exception as e:  # safely fail a prompt template request
        return None, None


def format_prompt_togetherai(messages, prompt_format, chat_template):
    if prompt_format is None:
        return default_pt(messages)

    human_prompt, assistant_prompt = prompt_format.split("{prompt}")

    if chat_template is not None:
        prompt = hf_chat_template(
            model=None, messages=messages, chat_template=chat_template
        )
    elif prompt_format is not None:
        prompt = custom_prompt(
            role_dict={},
            messages=messages,
            initial_prompt_value=human_prompt,
            final_prompt_value=assistant_prompt,
        )
    else:
        prompt = default_pt(messages)
    return prompt


### IBM Granite


def ibm_granite_pt(messages: list):
    """
    IBM's Granite models uses the template:
    <|system|> {system_message} <|user|> {user_message} <|assistant|> {assistant_message}

    See: https://www.ibm.com/docs/en/watsonx-as-a-service?topic=solutions-supported-foundation-models
    """
    return custom_prompt(
        messages=messages,
        role_dict={
            "system": {
                "pre_message": "<|system|>\n",
                "post_message": "\n",
            },
            "user": {
                "pre_message": "<|user|>\n",
                "post_message": "\n",
            },
            "assistant": {
                "pre_message": "<|assistant|>\n",
                "post_message": "\n",
            },
        },
    ).strip()


### ANTHROPIC ###


def anthropic_pt(
    messages: list,
):  # format - https://docs.anthropic.com/claude/reference/complete_post
    """
    You can "put words in Claude's mouth" by ending with an assistant message.
    See: https://docs.anthropic.com/claude/docs/put-words-in-claudes-mouth
    """

    class AnthropicConstants(Enum):
        HUMAN_PROMPT = "\n\nHuman: "
        AI_PROMPT = "\n\nAssistant: "

    prompt = ""
    for idx, message in enumerate(
        messages
    ):  # needs to start with `\n\nHuman: ` and end with `\n\nAssistant: `
        if message["role"] == "user":
            prompt += f"{AnthropicConstants.HUMAN_PROMPT.value}{message['content']}"
        elif message["role"] == "system":
            prompt += f"{AnthropicConstants.HUMAN_PROMPT.value}<admin>{message['content']}</admin>"
        else:
            prompt += f"{AnthropicConstants.AI_PROMPT.value}{message['content']}"
        if (
            idx == 0 and message["role"] == "assistant"
        ):  # ensure the prompt always starts with `\n\nHuman: `
            prompt = f"{AnthropicConstants.HUMAN_PROMPT.value}" + prompt
    if messages[-1]["role"] != "assistant":
        prompt += f"{AnthropicConstants.AI_PROMPT.value}"
    return prompt


def construct_format_parameters_prompt(parameters: dict):
    parameter_str = "<parameter>\n"
    for k, v in parameters.items():
        parameter_str += f"<{k}>"
        parameter_str += f"{v}"
        parameter_str += f"</{k}>"
    parameter_str += "\n</parameter>"
    return parameter_str


def construct_format_tool_for_claude_prompt(name, description, parameters):
    constructed_prompt = (
        "<tool_description>\n"
        f"<tool_name>{name}</tool_name>\n"
        "<description>\n"
        f"{description}\n"
        "</description>\n"
        "<parameters>\n"
        f"{construct_format_parameters_prompt(parameters)}\n"
        "</parameters>\n"
        "</tool_description>"
    )
    return constructed_prompt


def construct_tool_use_system_prompt(
    tools,
):  # from https://github.com/anthropics/anthropic-cookbook/blob/main/function_calling/function_calling.ipynb
    tool_str_list = []
    for tool in tools:
        tool_function = get_attribute_or_key(tool, "function")
        tool_str = construct_format_tool_for_claude_prompt(
            get_attribute_or_key(tool_function, "name"),
            get_attribute_or_key(tool_function, "description", ""),
            get_attribute_or_key(tool_function, "parameters", {}),
        )
        tool_str_list.append(tool_str)
    tool_use_system_prompt = (
        "In this environment you have access to a set of tools you can use to answer the user's question.\n"
        "\n"
        "You may call them like this:\n"
        "<function_calls>\n"
        "<invoke>\n"
        "<tool_name>$TOOL_NAME</tool_name>\n"
        "<parameters>\n"
        "<$PARAMETER_NAME>$PARAMETER_VALUE</$PARAMETER_NAME>\n"
        "...\n"
        "</parameters>\n"
        "</invoke>\n"
        "</function_calls>\n"
        "\n"
        "Here are the tools available:\n"
        "<tools>\n" + "\n".join([tool_str for tool_str in tool_str_list]) + "\n</tools>"
    )
    return tool_use_system_prompt


def convert_url_to_base64(url):
    import requests
    import base64

    for _ in range(3):
        try:
            response = requests.get(url)
            break
        except:
            pass
    if response.status_code == 200:
        image_bytes = response.content
        base64_image = base64.b64encode(image_bytes).decode("utf-8")

        img_type = url.split(".")[-1].lower()
        if img_type == "jpg" or img_type == "jpeg":
            img_type = "image/jpeg"
        elif img_type == "png":
            img_type = "image/png"
        elif img_type == "gif":
            img_type = "image/gif"
        elif img_type == "webp":
            img_type = "image/webp"
        else:
            raise Exception(
                f"Error: Unsupported image format. Format={img_type}. Supported types = ['image/jpeg', 'image/png', 'image/gif', 'image/webp']"
            )

        return f"data:{img_type};base64,{base64_image}"
    else:
        raise Exception(f"Error: Unable to fetch image from URL. url={url}")


def convert_to_anthropic_image_obj(openai_image_url: str):
    """
    Input:
    "image_url": "data:image/jpeg;base64,{base64_image}",

    Return:
    "source": {
      "type": "base64",
      "media_type": "image/jpeg",
      "data": {base64_image},
    }
    """
    try:
        if openai_image_url.startswith("http"):
            openai_image_url = convert_url_to_base64(url=openai_image_url)
        # Extract the base64 image data
        base64_data = openai_image_url.split("data:image/")[1].split(";base64,")[1]

        # Infer image format from the URL
        image_format = openai_image_url.split("data:image/")[1].split(";base64,")[0]

        return {
            "type": "base64",
            "media_type": f"image/{image_format}",
            "data": base64_data,
        }
    except Exception as e:
        if "Error: Unable to fetch image from URL" in str(e):
            raise e
        raise Exception(
            """Image url not in expected format. Example Expected input - "image_url": "data:image/jpeg;base64,{base64_image}". Supported formats - ['image/jpeg', 'image/png', 'image/gif', 'image/webp'] """
        )


# The following XML functions will be deprecated once JSON schema support is available on Bedrock and Vertex
# ------------------------------------------------------------------------------
def convert_to_anthropic_tool_result_xml(message: dict) -> str:
    """
    OpenAI message with a tool result looks like:
    {
        "tool_call_id": "tool_1",
        "role": "tool",
        "name": "get_current_weather",
        "content": "function result goes here",
    },
    """

    """
    Anthropic tool_results look like:
    
    [Successful results]
    <function_results>
    <result>
    <tool_name>get_current_weather</tool_name>
    <stdout>
    function result goes here
    </stdout>
    </result>
    </function_results>

    [Error results]
    <function_results>
    <error>
    error message goes here
    </error>
    </function_results>
    """
    name = message.get("name")
    content = message.get("content", "")
    content = content.replace("<", "&lt;").replace(">", "&gt;").replace("&", "&amp;")

    # We can't determine from openai message format whether it's a successful or
    # error call result so default to the successful result template
    anthropic_tool_result = (
        "<function_results>\n"
        "<result>\n"
        f"<tool_name>{name}</tool_name>\n"
        "<stdout>\n"
        f"{content}\n"
        "</stdout>\n"
        "</result>\n"
        "</function_results>"
    )

    return anthropic_tool_result


def convert_to_anthropic_tool_invoke_xml(tool_calls: list) -> str:
    invokes = ""
    for tool in tool_calls:
        if get_attribute_or_key(tool, "type") != "function":
            continue

        tool_function = get_attribute_or_key(tool, "function")
        tool_name = get_attribute_or_key(tool_function, "name")
        tool_arguments = get_attribute_or_key(tool_function, "arguments")
        parameters = "".join(
            f"<{param}>{val}</{param}>\n"
            for param, val in json.loads(tool_arguments).items()
        )
        invokes += (
            "<invoke>\n"
            f"<tool_name>{tool_name}</tool_name>\n"
            "<parameters>\n"
            f"{parameters}"
            "</parameters>\n"
            "</invoke>\n"
        )

    anthropic_tool_invoke = f"<function_calls>\n{invokes}</function_calls>"

    return anthropic_tool_invoke


def anthropic_messages_pt_xml(messages: list):
    """
    format messages for anthropic
    1. Anthropic supports roles like "user" and "assistant", (here litellm translates system-> assistant)
    2. The first message always needs to be of role "user"
    3. Each message must alternate between "user" and "assistant" (this is not addressed as now by litellm)
    4. final assistant content cannot end with trailing whitespace (anthropic raises an error otherwise)
    5. System messages are a separate param to the Messages API (used for tool calling)
    6. Ensure we only accept role, content. (message.name is not supported)
    """
    # add role=tool support to allow function call result/error submission
    user_message_types = {"user", "tool"}
    # reformat messages to ensure user/assistant are alternating, if there's either 2 consecutive 'user' messages or 2 consecutive 'assistant' message, merge them.
    new_messages = []
    msg_i = 0
    while msg_i < len(messages):
        user_content = []
        ## MERGE CONSECUTIVE USER CONTENT ##
        while msg_i < len(messages) and messages[msg_i]["role"] in user_message_types:
            if isinstance(messages[msg_i]["content"], list):
                for m in messages[msg_i]["content"]:
                    if m.get("type", "") == "image_url":
                        user_content.append(
                            {
                                "type": "image",
                                "source": convert_to_anthropic_image_obj(
                                    m["image_url"]["url"]
                                ),
                            }
                        )
                    elif m.get("type", "") == "text":
                        user_content.append({"type": "text", "text": m["text"]})
            else:
                # Tool message content will always be a string
                user_content.append(
                    {
                        "type": "text",
                        "text": (
                            convert_to_anthropic_tool_result_xml(messages[msg_i])
                            if messages[msg_i]["role"] == "tool"
                            else messages[msg_i]["content"]
                        ),
                    }
                )

            msg_i += 1

        if user_content:
            new_messages.append({"role": "user", "content": user_content})

        assistant_content = []
        ## MERGE CONSECUTIVE ASSISTANT CONTENT ##
        while msg_i < len(messages) and messages[msg_i]["role"] == "assistant":
            assistant_text = (
                messages[msg_i].get("content") or ""
            )  # either string or none
            if messages[msg_i].get(
                "tool_calls", []
            ):  # support assistant tool invoke convertion
                assistant_text += convert_to_anthropic_tool_invoke_xml(  # type: ignore
                    messages[msg_i]["tool_calls"]
                )

            assistant_content.append({"type": "text", "text": assistant_text})
            msg_i += 1

        if assistant_content:
            new_messages.append({"role": "assistant", "content": assistant_content})

    if not new_messages or new_messages[0]["role"] != "user":
        if litellm.modify_params:
            new_messages.insert(
                0, {"role": "user", "content": [{"type": "text", "text": "."}]}
            )
        else:
            raise Exception(
                "Invalid first message. Should always start with 'role'='user' for Anthropic. System prompt is sent separately for Anthropic. set 'litellm.modify_params = True' or 'litellm_settings:modify_params = True' on proxy, to insert a placeholder user message - '.' as the first message, "
            )

    if new_messages[-1]["role"] == "assistant":
        for content in new_messages[-1]["content"]:
            if isinstance(content, dict) and content["type"] == "text":
                content["text"] = content[
                    "text"
                ].rstrip()  # no trailing whitespace for final assistant message

    return new_messages


# ------------------------------------------------------------------------------


def convert_to_anthropic_tool_result(message: dict) -> dict:
    """
    OpenAI message with a tool result looks like:
    {
        "tool_call_id": "tool_1",
        "role": "tool",
        "name": "get_current_weather",
        "content": "function result goes here",
    },

    OpenAI message with a function call result looks like:
    {
        "role": "function",
        "name": "get_current_weather",
        "content": "function result goes here",
    }
    """

    """
    Anthropic tool_results look like:
    {
        "role": "user",
        "content": [
            {
                "type": "tool_result",
                "tool_use_id": "toolu_01A09q90qw90lq917835lq9",
                "content": "ConnectionError: the weather service API is not available (HTTP 500)",
                # "is_error": true
            }
        ]
    }
    """
    if message["role"] == "tool":
        tool_call_id = message.get("tool_call_id")
        content = message.get("content")

        # We can't determine from openai message format whether it's a successful or
        # error call result so default to the successful result template
        anthropic_tool_result = {
            "type": "tool_result",
            "tool_use_id": tool_call_id,
            "content": content,
        }
        return anthropic_tool_result
    elif message["role"] == "function":
        content = message.get("content")
        anthropic_tool_result = {
            "type": "tool_result",
            "tool_use_id": str(uuid.uuid4()),
            "content": content,
        }
        return anthropic_tool_result
    return {}


def convert_function_to_anthropic_tool_invoke(function_call):
    try:
        anthropic_tool_invoke = [
            {
                "type": "tool_use",
                "id": str(uuid.uuid4()),
                "name": get_attribute_or_key(function_call, "name"),
                "input": json.loads(get_attribute_or_key(function_call, "arguments")),
            }
        ]
        return anthropic_tool_invoke
    except Exception as e:
        raise e


def convert_to_anthropic_tool_invoke(tool_calls: list) -> list:
    """
    OpenAI tool invokes:
    {
      "role": "assistant",
      "content": null,
      "tool_calls": [
        {
          "id": "call_abc123",
          "type": "function",
          "function": {
            "name": "get_current_weather",
            "arguments": "{\n\"location\": \"Boston, MA\"\n}"
          }
        }
      ]
    },
    """

    """
    Anthropic tool invokes:
    {
      "role": "assistant",
      "content": [
        {
          "type": "text",
          "text": "<thinking>To answer this question, I will: 1. Use the get_weather tool to get the current weather in San Francisco. 2. Use the get_time tool to get the current time in the America/Los_Angeles timezone, which covers San Francisco, CA.</thinking>"
        },
        {
          "type": "tool_use",
          "id": "toolu_01A09q90qw90lq917835lq9",
          "name": "get_weather",
          "input": {"location": "San Francisco, CA"}
        }
      ]
    }
    """
    anthropic_tool_invoke = [
        {
            "type": "tool_use",
            "id": get_attribute_or_key(tool, "id"),
            "name": get_attribute_or_key(
                get_attribute_or_key(tool, "function"), "name"
            ),
            "input": json.loads(
                get_attribute_or_key(
                    get_attribute_or_key(tool, "function"), "arguments"
                )
            ),
        }
        for tool in tool_calls
        if get_attribute_or_key(tool, "type") == "function"
    ]

    return anthropic_tool_invoke


def anthropic_messages_pt(messages: list):
    """
    format messages for anthropic
    1. Anthropic supports roles like "user" and "assistant" (system prompt sent separately)
    2. The first message always needs to be of role "user"
    3. Each message must alternate between "user" and "assistant" (this is not addressed as now by litellm)
    4. final assistant content cannot end with trailing whitespace (anthropic raises an error otherwise)
    5. System messages are a separate param to the Messages API
    6. Ensure we only accept role, content. (message.name is not supported)
    """
    # add role=tool support to allow function call result/error submission
    user_message_types = {"user", "tool", "function"}
    # reformat messages to ensure user/assistant are alternating, if there's either 2 consecutive 'user' messages or 2 consecutive 'assistant' message, merge them.
    new_messages: list = []
    msg_i = 0
    tool_use_param = False
    while msg_i < len(messages):
        user_content = []
        init_msg_i = msg_i
        ## MERGE CONSECUTIVE USER CONTENT ##
        while msg_i < len(messages) and messages[msg_i]["role"] in user_message_types:
            if isinstance(messages[msg_i]["content"], list):
                for m in messages[msg_i]["content"]:
                    if m.get("type", "") == "image_url":
                        user_content.append(
                            {
                                "type": "image",
                                "source": convert_to_anthropic_image_obj(
                                    m["image_url"]["url"]
                                ),
                            }
                        )
                    elif m.get("type", "") == "text":
                        user_content.append({"type": "text", "text": m["text"]})
            elif (
                messages[msg_i]["role"] == "tool"
                or messages[msg_i]["role"] == "function"
            ):
                # OpenAI's tool message content will always be a string
                user_content.append(convert_to_anthropic_tool_result(messages[msg_i]))
            else:
                user_content.append(
                    {"type": "text", "text": messages[msg_i]["content"]}
                )

            msg_i += 1

        if user_content:
            new_messages.append({"role": "user", "content": user_content})

        assistant_content = []
        ## MERGE CONSECUTIVE ASSISTANT CONTENT ##
        while msg_i < len(messages) and messages[msg_i]["role"] == "assistant":
            assistant_text = (
                messages[msg_i].get("content") or ""
            )  # either string or none
            if assistant_text:
                assistant_content.append({"type": "text", "text": assistant_text})

            if messages[msg_i].get(
                "tool_calls", []
            ):  # support assistant tool invoke convertion
                assistant_content.extend(
                    convert_to_anthropic_tool_invoke(messages[msg_i]["tool_calls"])
                )

            if messages[msg_i].get("function_call"):
                assistant_content.extend(
                    convert_function_to_anthropic_tool_invoke(
                        messages[msg_i]["function_call"]
                    )
                )

            msg_i += 1

        if assistant_content:
            new_messages.append({"role": "assistant", "content": assistant_content})

        if msg_i == init_msg_i:  # prevent infinite loops
            raise Exception(
                "Invalid Message passed in - {}. File an issue https://github.com/BerriAI/litellm/issues".format(
                    messages[msg_i]
                )
            )
    if not new_messages or new_messages[0]["role"] != "user":
        if litellm.modify_params:
            new_messages.insert(
                0, {"role": "user", "content": [{"type": "text", "text": "."}]}
            )
        else:
            raise Exception(
                "Invalid first message. Should always start with 'role'='user' for Anthropic. System prompt is sent separately for Anthropic. set 'litellm.modify_params = True' or 'litellm_settings:modify_params = True' on proxy, to insert a placeholder user message - '.' as the first message, "
            )

    if new_messages[-1]["role"] == "assistant":
        if isinstance(new_messages[-1]["content"], str):
            new_messages[-1]["content"] = new_messages[-1]["content"].rstrip()
        elif isinstance(new_messages[-1]["content"], list):
            for content in new_messages[-1]["content"]:
                if isinstance(content, dict) and content["type"] == "text":
                    content["text"] = content[
                        "text"
                    ].rstrip()  # no trailing whitespace for final assistant message

    return new_messages


def extract_between_tags(tag: str, string: str, strip: bool = False) -> List[str]:
    ext_list = re.findall(f"<{tag}>(.+?)</{tag}>", string, re.DOTALL)
    if strip:
        ext_list = [e.strip() for e in ext_list]
    return ext_list


def contains_tag(tag: str, string: str) -> bool:
    return bool(re.search(f"<{tag}>(.+?)</{tag}>", string, re.DOTALL))


def parse_xml_params(xml_content, json_schema: Optional[dict] = None):
    """
    Compare the xml output to the json schema

    check if a value is a list - if so, get it's child elements
    """
    root = ET.fromstring(xml_content)
    params = {}

    if json_schema is not None:  # check if we have a json schema for this function call
        # iterate over all properties in the schema
        for prop in json_schema["properties"]:
            # If property is an array, get the nested items
            _element = root.find(f"parameters/{prop}")
            if json_schema["properties"][prop]["type"] == "array":
                items = []
                if _element is not None:
                    for value in _element:
                        try:
                            if value.text is not None:
                                _value = json.loads(value.text)
                            else:
                                continue
                        except json.JSONDecodeError:
                            _value = value.text
                        items.append(_value)
                    params[prop] = items
            # If property is not an array, append the value directly
            elif _element is not None and _element.text is not None:
                try:
                    _value = json.loads(_element.text)
                except json.JSONDecodeError:
                    _value = _element.text
                params[prop] = _value
    else:
        for child in root.findall(".//parameters/*"):
            if child is not None and child.text is not None:
                try:
                    # Attempt to decode the element's text as JSON
                    params[child.tag] = json.loads(child.text)  # type: ignore
                except json.JSONDecodeError:
                    # If JSON decoding fails, use the original text
                    params[child.tag] = child.text  # type: ignore

    return params


### GEMINI HELPER FUNCTIONS ###


def get_system_prompt(messages):
    system_prompt_indices = []
    system_prompt = ""
    for idx, message in enumerate(messages):
        if message["role"] == "system":
            system_prompt += message["content"]
            system_prompt_indices.append(idx)
    if len(system_prompt_indices) > 0:
        for idx in reversed(system_prompt_indices):
            messages.pop(idx)
    return system_prompt, messages


def convert_to_documents(
    observations: Any,
) -> List[MutableMapping]:
    """Converts observations into a 'document' dict"""
    documents: List[MutableMapping] = []
    if isinstance(observations, str):
        # strings are turned into a key/value pair and a key of 'output' is added.
        observations = [{"output": observations}]
    elif isinstance(observations, Mapping):
        # single mappings are transformed into a list to simplify the rest of the code.
        observations = [observations]
    elif not isinstance(observations, Sequence):
        # all other types are turned into a key/value pair within a list
        observations = [{"output": observations}]

    for doc in observations:
        if not isinstance(doc, Mapping):
            # types that aren't Mapping are turned into a key/value pair.
            doc = {"output": doc}
        documents.append(doc)

    return documents


def convert_openai_message_to_cohere_tool_result(message):
    """
    OpenAI message with a tool result looks like:
    {
            "tool_call_id": "tool_1",
            "role": "tool",
            "name": "get_current_weather",
            "content": {"location": "San Francisco, CA", "unit": "fahrenheit", "temperature": "72"},
    },
    """

    """
    Cohere tool_results look like:
    {
       "call": {
           "name": "query_daily_sales_report",
           "parameters": {
               "day": "2023-09-29"
           },
           "generation_id": "4807c924-9003-4d6b-8069-eda03962c465"
       },
       "outputs": [
           {
               "date": "2023-09-29",
               "summary": "Total Sales Amount: 10000, Total Units Sold: 250"
           }
       ]
   },
    """

    tool_call_id = message.get("tool_call_id")
    name = message.get("name")
    content = message.get("content")

    # Create the Cohere tool_result dictionary
    cohere_tool_result = {
        "call": {
            "name": name,
            "parameters": {"location": "San Francisco, CA"},
            "generation_id": tool_call_id,
        },
        "outputs": convert_to_documents(content),
    }
    return cohere_tool_result


def cohere_message_pt(messages: list):
    prompt = ""
    tool_results = []
    for message in messages:
        # check if this is a tool_call result
        if message["role"] == "tool":
            tool_result = convert_openai_message_to_cohere_tool_result(message)
            tool_results.append(tool_result)
        elif message.get("content"):
            prompt += message["content"] + "\n\n"
    prompt = prompt.rstrip()
    return prompt, tool_results


def amazon_titan_pt(
    messages: list,
):  # format - https://github.com/BerriAI/litellm/issues/1896
    """
    Amazon Titan uses 'User:' and 'Bot: in it's prompt template
    """

    class AmazonTitanConstants(Enum):
        HUMAN_PROMPT = "\n\nUser: "  # Assuming this is similar to Anthropic prompt formatting, since amazon titan's prompt formatting is currently undocumented
        AI_PROMPT = "\n\nBot: "

    prompt = ""
    for idx, message in enumerate(messages):
        if message["role"] == "user":
            prompt += f"{AmazonTitanConstants.HUMAN_PROMPT.value}{message['content']}"
        elif message["role"] == "system":
            prompt += f"{AmazonTitanConstants.HUMAN_PROMPT.value}<admin>{message['content']}</admin>"
        else:
            prompt += f"{AmazonTitanConstants.AI_PROMPT.value}{message['content']}"
        if (
            idx == 0 and message["role"] == "assistant"
        ):  # ensure the prompt always starts with `\n\nHuman: `
            prompt = f"{AmazonTitanConstants.HUMAN_PROMPT.value}" + prompt
    if messages[-1]["role"] != "assistant":
        prompt += f"{AmazonTitanConstants.AI_PROMPT.value}"
    return prompt


def _load_image_from_url(image_url):
    try:
        from PIL import Image
    except:
        raise Exception(
            "gemini image conversion failed please run `pip install Pillow`"
        )
    from io import BytesIO

    try:
        # Send a GET request to the image URL
        response = requests.get(image_url)
        response.raise_for_status()  # Raise an exception for HTTP errors

        # Check the response's content type to ensure it is an image
        content_type = response.headers.get("content-type")
        if not content_type or "image" not in content_type:
            raise ValueError(
                f"URL does not point to a valid image (content-type: {content_type})"
            )

        # Load the image from the response content
        return Image.open(BytesIO(response.content))

    except requests.RequestException as e:
        raise Exception(f"Request failed: {e}")
    except Exception as e:
        raise e


def _gemini_vision_convert_messages(messages: list):
    """
    Converts given messages for GPT-4 Vision to Gemini format.

    Args:
        messages (list): The messages to convert. Each message can be a dictionary with a "content" key. The content can be a string or a list of elements. If it is a string, it will be concatenated to the prompt. If it is a list, each element will be processed based on its type:
            - If the element is a dictionary with a "type" key equal to "text", its "text" value will be concatenated to the prompt.
            - If the element is a dictionary with a "type" key equal to "image_url", its "image_url" value will be added to the list of images.

    Returns:
        tuple: A tuple containing the prompt (a string) and the processed images (a list of objects representing the images).
    """

    try:
        # given messages for gpt-4 vision, convert them for gemini
        # https://github.com/GoogleCloudPlatform/generative-ai/blob/main/gemini/getting-started/intro_gemini_python.ipynb
        prompt = ""
        images = []
        for message in messages:
            if isinstance(message["content"], str):
                prompt += message["content"]
            elif isinstance(message["content"], list):
                # see https://docs.litellm.ai/docs/providers/openai#openai-vision-models
                for element in message["content"]:
                    if isinstance(element, dict):
                        if element["type"] == "text":
                            prompt += element["text"]
                        elif element["type"] == "image_url":
                            image_url = element["image_url"]["url"]
                            images.append(image_url)
        # processing images passed to gemini
        processed_images = []
        for img in images:
            if "https:/" in img:
                # Case 1: Image from URL
                image = _load_image_from_url(img)
                processed_images.append(image)
            else:
                try:
                    from PIL import Image
                except:
                    raise Exception(
                        "gemini image conversion failed please run `pip install Pillow`"
                    )
                # Case 2: Image filepath (e.g. temp.jpeg) given
                image = Image.open(img)
                processed_images.append(image)
        content = [prompt] + processed_images
        return content
    except Exception as e:
        raise e


def gemini_text_image_pt(messages: list):
    """
    {
        "contents":[
            {
            "parts":[
                {"text": "What is this picture?"},
                {
                "inline_data": {
                    "mime_type":"image/jpeg",
                    "data": "'$(base64 -w0 image.jpg)'"
                }
                }
            ]
            }
        ]
    }
    """
    try:
        import google.generativeai as genai  # type: ignore
    except:
        raise Exception(
            "Importing google.generativeai failed, please run 'pip install -q google-generativeai"
        )

    prompt = ""
    images = []
    for message in messages:
        if isinstance(message["content"], str):
            prompt += message["content"]
        elif isinstance(message["content"], list):
            # see https://docs.litellm.ai/docs/providers/openai#openai-vision-models
            for element in message["content"]:
                if isinstance(element, dict):
                    if element["type"] == "text":
                        prompt += element["text"]
                    elif element["type"] == "image_url":
                        image_url = element["image_url"]["url"]
                        images.append(image_url)

    content = [prompt] + images
    return content


def azure_text_pt(messages: list):
    prompt = ""
    for message in messages:
        if isinstance(message["content"], str):
            prompt += message["content"]
        elif isinstance(message["content"], list):
            # see https://docs.litellm.ai/docs/providers/openai#openai-vision-models
            for element in message["content"]:
                if isinstance(element, dict):
                    if element["type"] == "text":
                        prompt += element["text"]
    return prompt


# Function call template
def function_call_prompt(messages: list, functions: list):
    function_prompt = """Produce JSON OUTPUT ONLY! Adhere to this format {"name": "function_name", "arguments":{"argument_name": "argument_value"}} The following functions are available to you:"""
    for function in functions:
        function_prompt += f"""\n{function}\n"""

    function_added_to_prompt = False
    for message in messages:
        if "system" in message["role"]:
            message["content"] += f""" {function_prompt}"""
            function_added_to_prompt = True

    if function_added_to_prompt == False:
        messages.append({"role": "system", "content": f"""{function_prompt}"""})

    return messages


# Custom prompt template
def custom_prompt(
    role_dict: dict,
    messages: list,
    initial_prompt_value: str = "",
    final_prompt_value: str = "",
    bos_token: str = "",
    eos_token: str = "",
):
    prompt = bos_token + initial_prompt_value
    bos_open = True
    ## a bos token is at the start of a system / human message
    ## an eos token is at the end of the assistant response to the message
    for message in messages:
        role = message["role"]

        if role in ["system", "human"] and not bos_open:
            prompt += bos_token
            bos_open = True

        pre_message_str = (
            role_dict[role]["pre_message"]
            if role in role_dict and "pre_message" in role_dict[role]
            else ""
        )
        post_message_str = (
            role_dict[role]["post_message"]
            if role in role_dict and "post_message" in role_dict[role]
            else ""
        )
        prompt += pre_message_str + message["content"] + post_message_str

        if role == "assistant":
            prompt += eos_token
            bos_open = False

    prompt += final_prompt_value
    return prompt


def prompt_factory(
    model: str,
    messages: list,
    custom_llm_provider: Optional[str] = None,
    api_key: Optional[str] = None,
):
    original_model_name = model
    model = model.lower()
    if custom_llm_provider == "ollama":
        return ollama_pt(model=model, messages=messages)
    elif custom_llm_provider == "anthropic":
        if model == "claude-instant-1" or model == "claude-2":
            return anthropic_pt(messages=messages)
        return anthropic_messages_pt(messages=messages)
    elif custom_llm_provider == "anthropic_xml":
        return anthropic_messages_pt_xml(messages=messages)
    elif custom_llm_provider == "together_ai":
        prompt_format, chat_template = get_model_info(token=api_key, model=model)
        return format_prompt_togetherai(
            messages=messages, prompt_format=prompt_format, chat_template=chat_template
        )
    elif custom_llm_provider == "gemini":
        if (
            model == "gemini-pro-vision"
            or litellm.supports_vision(model=model)
            or litellm.supports_vision(model=custom_llm_provider + "/" + model)
        ):
            return _gemini_vision_convert_messages(messages=messages)
        else:
            return gemini_text_image_pt(messages=messages)
    elif custom_llm_provider == "mistral":
        return mistral_api_pt(messages=messages)
    elif custom_llm_provider == "bedrock":
        if "amazon.titan-text" in model:
            return amazon_titan_pt(messages=messages)
        elif "anthropic." in model:
            if any(_ in model for _ in ["claude-2.1", "claude-v2:1"]):
                return claude_2_1_pt(messages=messages)
            else:
                return anthropic_pt(messages=messages)
        elif "mistral." in model:
            return mistral_instruct_pt(messages=messages)
        elif "llama2" in model and "chat" in model:
            return llama_2_chat_pt(messages=messages)
        elif "llama3" in model and "instruct" in model:
            return hf_chat_template(
                model="meta-llama/Meta-Llama-3-8B-Instruct",
                messages=messages,
            )
    elif custom_llm_provider == "perplexity":
        for message in messages:
            message.pop("name", None)
        return messages
    elif custom_llm_provider == "azure_text":
        return azure_text_pt(messages=messages)
    elif custom_llm_provider == "watsonx":
        if "granite" in model and "chat" in model:
            # granite-13b-chat-v1 and granite-13b-chat-v2 use a specific prompt template
            return ibm_granite_pt(messages=messages)
        elif "ibm-mistral" in model and "instruct" in model:
            # models like ibm-mistral/mixtral-8x7b-instruct-v01-q use the mistral instruct prompt template
            return mistral_instruct_pt(messages=messages)
        elif "meta-llama/llama-3" in model and "instruct" in model:
            # https://llama.meta.com/docs/model-cards-and-prompt-formats/meta-llama-3/
            return custom_prompt(
                role_dict={
                    "system": {
                        "pre_message": "<|start_header_id|>system<|end_header_id|>\n",
                        "post_message": "<|eot_id|>",
                    },
                    "user": {
                        "pre_message": "<|start_header_id|>user<|end_header_id|>\n",
                        "post_message": "<|eot_id|>",
                    },
                    "assistant": {
                        "pre_message": "<|start_header_id|>assistant<|end_header_id|>\n",
                        "post_message": "<|eot_id|>",
                    },
                },
                messages=messages,
                initial_prompt_value="<|begin_of_text|>",
                final_prompt_value="<|start_header_id|>assistant<|end_header_id|>\n",
            )
    try:
        if "meta-llama/llama-2" in model and "chat" in model:
            return llama_2_chat_pt(messages=messages)
        elif (
            "meta-llama/llama-3" in model or "meta-llama-3" in model
        ) and "instruct" in model:
            return hf_chat_template(
                model="meta-llama/Meta-Llama-3-8B-Instruct",
                messages=messages,
            )
        elif (
            "tiiuae/falcon" in model
        ):  # Note: for the instruct models, it's best to use a User: .., Assistant:.. approach in your prompt template.
            if model == "tiiuae/falcon-180B-chat":
                return falcon_chat_pt(messages=messages)
            elif "instruct" in model:
                return falcon_instruct_pt(messages=messages)
        elif "mosaicml/mpt" in model:
            if "chat" in model:
                return mpt_chat_pt(messages=messages)
        elif "codellama/codellama" in model or "togethercomputer/codellama" in model:
            if "instruct" in model:
                return llama_2_chat_pt(
                    messages=messages
                )  # https://huggingface.co/blog/codellama#conversational-instructions
        elif "wizardlm/wizardcoder" in model:
            return wizardcoder_pt(messages=messages)
        elif "phind/phind-codellama" in model:
            return phind_codellama_pt(messages=messages)
        elif "togethercomputer/llama-2" in model and (
            "instruct" in model or "chat" in model
        ):
            return llama_2_chat_pt(messages=messages)
        elif model in [
            "gryphe/mythomax-l2-13b",
            "gryphe/mythomix-l2-13b",
            "gryphe/mythologic-l2-13b",
        ]:
            return alpaca_pt(messages=messages)
        elif model.strip() == "meta-llama/llamaguard-7b":
            chat_template = "{% if messages|length % 2 == 0 %}{% set role = 'Agent' %}{% else %}{% set role = 'User' %}{% endif %}{{ \"[INST] Task: Check if there is unsafe content in '\" + role + \"' messages in conversations according our safety policy with the below categories.\n\n<BEGIN UNSAFE CONTENT CATEGORIES>\nO1: Violence and Hate. \nShould not\n- Help people plan or engage in violence.\n- Encourage people to engage in violence.\n- Express hateful, derogatory, or demeaning sentiments against people based on sensitive personal characteristics like their race, color, religion, national origin, sexual orientation, gender, gender identity, or disability.\n- Encourage discrimination against people based on those characteristics and should not use slurs or create insults based on those characteristics.\nCan\n- Provide information on violence and discrimination.\n- Discuss the topics of hate and violence, and can discuss historical events involving violence.\nO2: Sexual Content.\nShould not\n- Engage in sexually explicit (i.e., erotic) conversations and should not encourage people to engage in sexual activities.\nCan\n- Discuss topics related to sexuality and sexual education.\n- Provide general information regarding sexual activities.\n- Provide guidance on topics related to sexual health.\nO3: Criminal Planning.\nShould not\n- Help people plan or engage in criminal activities like theft, kidnapping, or financial crimes, especially when the person indicates that they may act on the information provided to them.\n- Encourage people to engage in criminal activities or condone criminal behavior.\nCan\n- Help people understand how crimes are committed, provided that the response is not so detailed that it could be used to provide a roadmap for future crimes.\n- Help people understand how systems work that are used to prevent crimes, provided those descriptions do not provide detailed information on how to defeat those systems.\nO4: Guns and Illegal Weapons.\nShould not\n- Assist in the planning or execution of firearm or illegal weapons crimes, especially when the person indicates that they may act on the information provided to them.\n- Encourage people to engage in firearm or illegal weapons crimes or condone such behavior.\nCan\n- Discuss firearms and the arguments for and against firearm ownership.\nO5: Regulated or Controlled Substances.\nShould not\n- Encourage or assist people in the trafficking, consumption, or use of regulated or controlled substances, including but not limited to illegal drugs, tobacco, alcohol, and cannabis.\n- Assist or encourage people to create such substances when it is illegal to do so.\nCan\n- Discuss the use of regulated or controlled substances, and can provide general information on those substances (ex: what their chemical composition is and what their effects are).\n- Provide information on how those substances are manufactured, provided that the information is not so detailed as to provide step-by-step instructions for their creation.\nO6: Self-Harm.\nShould not\n- Encourage people to harm themselves.\n- Romanticize or condone self-harm or suicide.\n- Provide information regarding the methods of suicide or self-harm.\n- Provide any information or advice, other than information regarding appropriate health resources, to people who express or imply that they wish to harm themselves.\nCan\n- Provide general information regarding self-harm and suicide (ex: statistics, the mental health challenges faced by those who take these actions).\nShould\n- Provide information regarding appropriate health resources to people who imply or express the desire to harm themselves.\n<END UNSAFE CONTENT CATEGORIES>\n\n<BEGIN CONVERSATION>\n\n\" }}{% for message in messages %}{% if (message['role'] == 'user') != (loop.index0 % 2 == 0) %}{{ raise_exception('Conversation roles must alternate user/assistant/user/assistant/...') }}{% endif %}{% set content = message['content'] %}{% if message['role'] == 'user' %}{% set role = 'User' %}{% elif message['role'] == 'assistant' %}{% set role = 'Agent' %}{% endif %}{{ role + ': ' + content.strip() + '\n\n' }}{% endfor %}{{ \"<END CONVERSATION>\n\nProvide your safety assessment for \" + role + \" in the above conversation:\n- First line must read 'safe' or 'unsafe'.\n- If unsafe, a second line must include a comma-separated list of violated categories. [/INST]\" }}"
            return hf_chat_template(
                model=model, messages=messages, chat_template=chat_template
            )
        else:
            return hf_chat_template(original_model_name, messages)
    except Exception as e:
        return default_pt(
            messages=messages
        )  # default that covers Bloom, T-5, any non-chat tuned model (e.g. base Llama2)


def get_attribute_or_key(tool_or_function, attribute, default=None):
    if hasattr(tool_or_function, attribute):
        return getattr(tool_or_function, attribute)
    return tool_or_function.get(attribute, default)<|MERGE_RESOLUTION|>--- conflicted
+++ resolved
@@ -13,21 +13,12 @@
 )
 import litellm
 from litellm.types.completion import (
-<<<<<<< HEAD
-    ChatCompletionFunctionMessageParam,
-    ChatCompletionMessageParam,
-    ChatCompletionMessageToolCallParam,
-    ChatCompletionSystemMessageParam,
-    ChatCompletionToolMessageParam,
-    ChatCompletionUserMessageParam,
-=======
     ChatCompletionUserMessageParam,
     ChatCompletionSystemMessageParam,
     ChatCompletionMessageParam,
     ChatCompletionFunctionMessageParam,
     ChatCompletionMessageToolCallParam,
     ChatCompletionToolMessageParam,
->>>>>>> 41a4a063
 )
 from litellm.types.llms.anthropic import *
 import uuid
