--- conflicted
+++ resolved
@@ -44,15 +44,9 @@
     filename = str(
         resources.files(litellm).joinpath("llms/tokenizers")  # for python 3.10
     )  # for python 3.10+
-<<<<<<< HEAD
-os.environ["TIKTOKEN_CACHE_DIR"] = (
-    filename  # use local copy of tiktoken b/c of - https://github.com/BerriAI/litellm/issues/1071
-)
-=======
 os.environ[
     "TIKTOKEN_CACHE_DIR"
 ] = filename  # use local copy of tiktoken b/c of - https://github.com/BerriAI/litellm/issues/1071
->>>>>>> 9b60ef9a
 
 encoding = tiktoken.get_encoding("cl100k_base")
 import importlib.metadata
