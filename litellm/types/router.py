"""
    litellm.Router Types - includes RouterConfig, UpdateRouterConfig, ModelInfo etc
"""

from typing import List, Optional, Union, Dict, Tuple, Literal, TypedDict
import uuid
import enum
import httpx
<<<<<<< HEAD
from pydantic import BaseModel, ConfigDict, validator, Field
=======
from pydantic import BaseModel, Field
import datetime
>>>>>>> eeaf4d83
from .completion import CompletionRequest
from .embedding import EmbeddingRequest


class ModelConfig(BaseModel):
    model_name: str
    litellm_params: Union[CompletionRequest, EmbeddingRequest]
    tpm: int
    rpm: int

    model_config = ConfigDict(protected_namespaces=())


class RouterConfig(BaseModel):
    model_list: List[ModelConfig]

    redis_url: Optional[str] = None
    redis_host: Optional[str] = None
    redis_port: Optional[int] = None
    redis_password: Optional[str] = None

    cache_responses: Optional[bool] = False
    cache_kwargs: Optional[Dict] = {}
    caching_groups: Optional[List[Tuple[str, List[str]]]] = None
    client_ttl: Optional[int] = 3600
    num_retries: Optional[int] = 0
    timeout: Optional[float] = None
    default_litellm_params: Optional[Dict[str, str]] = {}
    set_verbose: Optional[bool] = False
    fallbacks: Optional[List] = []
    allowed_fails: Optional[int] = None
    context_window_fallbacks: Optional[List] = []
    model_group_alias: Optional[Dict[str, List[str]]] = {}
    retry_after: Optional[int] = 0
    routing_strategy: Literal[
        "simple-shuffle",
        "least-busy",
        "usage-based-routing",
        "latency-based-routing",
    ] = "simple-shuffle"

    model_config = ConfigDict(protected_namespaces=())


class UpdateRouterConfig(BaseModel):
    """
    Set of params that you can modify via `router.update_settings()`.
    """

    routing_strategy_args: Optional[dict] = None
    routing_strategy: Optional[str] = None
    model_group_retry_policy: Optional[dict] = None
    allowed_fails: Optional[int] = None
    cooldown_time: Optional[float] = None
    num_retries: Optional[int] = None
    timeout: Optional[float] = None
    max_retries: Optional[int] = None
    retry_after: Optional[float] = None
    fallbacks: Optional[List[dict]] = None
    context_window_fallbacks: Optional[List[dict]] = None

    model_config = ConfigDict(protected_namespaces=())


class ModelInfo(BaseModel):
    id: Optional[
        str
    ]  # Allow id to be optional on input, but it will always be present as a str in the model instance
    db_model: bool = (
        False  # used for proxy - to separate models which are stored in the db vs. config.
    )
    updated_at: Optional[datetime.datetime] = None
    updated_by: Optional[str] = None

    created_at: Optional[datetime.datetime] = None
    created_by: Optional[str] = None

    base_model: Optional[str] = (
        None  # specify if the base model is azure/gpt-3.5-turbo etc for accurate cost tracking
    )

    def __init__(self, id: Optional[Union[str, int]] = None, **params):
        if id is None:
            id = str(uuid.uuid4())  # Generate a UUID if id is None or not provided
        elif isinstance(id, int):
            id = str(id)
        super().__init__(id=id, **params)

    model_config = ConfigDict(extra="allow")

    def __contains__(self, key):
        # Define custom behavior for the 'in' operator
        return hasattr(self, key)

    def get(self, key, default=None):
        # Custom .get() method to access attributes with a default value if the attribute doesn't exist
        return getattr(self, key, default)

    def __getitem__(self, key):
        # Allow dictionary-style access to attributes
        return getattr(self, key)

    def __setitem__(self, key, value):
        # Allow dictionary-style assignment of attributes
        setattr(self, key, value)


class GenericLiteLLMParams(BaseModel):
    """
    LiteLLM Params without 'model' arg (used across completion / assistants api)
    """

    custom_llm_provider: Optional[str] = None
    tpm: Optional[int] = None
    rpm: Optional[int] = None
    api_key: Optional[str] = None
    api_base: Optional[str] = None
    api_version: Optional[str] = None
    timeout: Optional[Union[float, str, httpx.Timeout]] = (
        None  # if str, pass in as os.environ/
    )
    stream_timeout: Optional[Union[float, str]] = (
        None  # timeout when making stream=True calls, if str, pass in as os.environ/
    )
    max_retries: Optional[int] = None
    organization: Optional[str] = None  # for openai orgs
    ## UNIFIED PROJECT/REGION ##
    region_name: Optional[str] = None
    ## VERTEX AI ##
    vertex_project: Optional[str] = None
    vertex_location: Optional[str] = None
    ## AWS BEDROCK / SAGEMAKER ##
    aws_access_key_id: Optional[str] = None
    aws_secret_access_key: Optional[str] = None
    aws_region_name: Optional[str] = None
    ## IBM WATSONX ##
    watsonx_region_name: Optional[str] = None
    ## CUSTOM PRICING ##
    input_cost_per_token: Optional[float] = None
    output_cost_per_token: Optional[float] = None
    input_cost_per_second: Optional[float] = None
    output_cost_per_second: Optional[float] = None
    
    model_config = ConfigDict(extra="allow", arbitrary_types_allowed=True)

    def __init__(
        self,
        custom_llm_provider: Optional[str] = None,
        max_retries: Optional[Union[int, str]] = None,
        tpm: Optional[int] = None,
        rpm: Optional[int] = None,
        api_key: Optional[str] = None,
        api_base: Optional[str] = None,
        api_version: Optional[str] = None,
        timeout: Optional[Union[float, str]] = None,  # if str, pass in as os.environ/
        stream_timeout: Optional[Union[float, str]] = (
            None  # timeout when making stream=True calls, if str, pass in as os.environ/
        ),
        organization: Optional[str] = None,  # for openai orgs
        ## UNIFIED PROJECT/REGION ##
        region_name: Optional[str] = None,
        ## VERTEX AI ##
        vertex_project: Optional[str] = None,
        vertex_location: Optional[str] = None,
        ## AWS BEDROCK / SAGEMAKER ##
        aws_access_key_id: Optional[str] = None,
        aws_secret_access_key: Optional[str] = None,
        aws_region_name: Optional[str] = None,
        ## IBM WATSONX ##
        watsonx_region_name: Optional[str] = None,
        input_cost_per_token: Optional[float] = None,
        output_cost_per_token: Optional[float] = None,
        input_cost_per_second: Optional[float] = None,
        output_cost_per_second: Optional[float] = None,
        **params
    ):
        args = locals()
        args.pop("max_retries", None)
        args.pop("self", None)
        args.pop("params", None)
        args.pop("__class__", None)
        if max_retries is not None and isinstance(max_retries, str):
            max_retries = int(max_retries)  # cast to int
        super().__init__(max_retries=max_retries, **args, **params)

    def __contains__(self, key):
        # Define custom behavior for the 'in' operator
        return hasattr(self, key)

    def get(self, key, default=None):
        # Custom .get() method to access attributes with a default value if the attribute doesn't exist
        return getattr(self, key, default)

    def __getitem__(self, key):
        # Allow dictionary-style access to attributes
        return getattr(self, key)

    def __setitem__(self, key, value):
        # Allow dictionary-style assignment of attributes
        setattr(self, key, value)


class LiteLLM_Params(GenericLiteLLMParams):
    """
    LiteLLM Params with 'model' requirement - used for completions
    """

    model: str
    model_config = ConfigDict(extra="allow", arbitrary_types_allowed=True)

    def __init__(
        self,
        model: str,
        custom_llm_provider: Optional[str] = None,
        max_retries: Optional[Union[int, str]] = None,
        tpm: Optional[int] = None,
        rpm: Optional[int] = None,
        api_key: Optional[str] = None,
        api_base: Optional[str] = None,
        api_version: Optional[str] = None,
        timeout: Optional[Union[float, str]] = None,  # if str, pass in as os.environ/
        stream_timeout: Optional[Union[float, str]] = (
            None  # timeout when making stream=True calls, if str, pass in as os.environ/
        ),
        organization: Optional[str] = None,  # for openai orgs
        ## VERTEX AI ##
        vertex_project: Optional[str] = None,
        vertex_location: Optional[str] = None,
        ## AWS BEDROCK / SAGEMAKER ##
        aws_access_key_id: Optional[str] = None,
        aws_secret_access_key: Optional[str] = None,
        aws_region_name: Optional[str] = None,
        **params
    ):
        args = locals()
        args.pop("max_retries", None)
        args.pop("self", None)
        args.pop("params", None)
        args.pop("__class__", None)
        if max_retries is not None and isinstance(max_retries, str):
            max_retries = int(max_retries)  # cast to int
        super().__init__(max_retries=max_retries, **args, **params)


    def __contains__(self, key):
        # Define custom behavior for the 'in' operator
        return hasattr(self, key)

    def get(self, key, default=None):
        # Custom .get() method to access attributes with a default value if the attribute doesn't exist
        return getattr(self, key, default)

    def __getitem__(self, key):
        # Allow dictionary-style access to attributes
        return getattr(self, key)

    def __setitem__(self, key, value):
        # Allow dictionary-style assignment of attributes
        setattr(self, key, value)


class updateLiteLLMParams(GenericLiteLLMParams):
    # This class is used to update the LiteLLM_Params
    # only differece is model is optional
    model: Optional[str] = None


class updateDeployment(BaseModel):
    model_name: Optional[str] = None
    litellm_params: Optional[updateLiteLLMParams] = None
    model_info: Optional[ModelInfo] = None

    model_config = ConfigDict(protected_namespaces=())


class LiteLLMParamsTypedDict(TypedDict, total=False):
    """
    [TODO]
    - allow additional params (not in list)
    - set value to none if not set -> don't raise error if value not set
    """

    model: str
    custom_llm_provider: Optional[str]
    tpm: Optional[int]
    rpm: Optional[int]
    api_key: Optional[str]
    api_base: Optional[str]
    api_version: Optional[str]
    timeout: Optional[Union[float, str, httpx.Timeout]]
    stream_timeout: Optional[Union[float, str]]
    max_retries: Optional[int]
    organization: Optional[str]  # for openai orgs
    ## UNIFIED PROJECT/REGION ##
    region_name: Optional[str]
    ## VERTEX AI ##
    vertex_project: Optional[str]
    vertex_location: Optional[str]
    ## AWS BEDROCK / SAGEMAKER ##
    aws_access_key_id: Optional[str]
    aws_secret_access_key: Optional[str]
    aws_region_name: Optional[str]
    ## IBM WATSONX ##
    watsonx_region_name: Optional[str]
    ## CUSTOM PRICING ##
    input_cost_per_token: Optional[float]
    output_cost_per_token: Optional[float]
    input_cost_per_second: Optional[float]
    output_cost_per_second: Optional[float]


class DeploymentTypedDict(TypedDict):
    model_name: str
    litellm_params: LiteLLMParamsTypedDict


class Deployment(BaseModel):
    model_name: str
    litellm_params: LiteLLM_Params
    model_info: ModelInfo
    
    model_config = ConfigDict(extra="allow", protected_namespaces=())

    def __init__(
        self,
        model_name: str,
        litellm_params: LiteLLM_Params,
        model_info: Optional[Union[ModelInfo, dict]] = None,
        **params
    ):
        if model_info is None:
            model_info = ModelInfo()
        elif isinstance(model_info, dict):
            model_info = ModelInfo(**model_info)
        super().__init__(
            model_info=model_info,
            model_name=model_name,
            litellm_params=litellm_params,
            **params
        )

    def to_json(self, **kwargs):
        try:
            return self.model_dump(**kwargs)  # noqa
        except Exception as e:
            # if using pydantic v1
            return self.dict(**kwargs)


    def __contains__(self, key):
        # Define custom behavior for the 'in' operator
        return hasattr(self, key)

    def get(self, key, default=None):
        # Custom .get() method to access attributes with a default value if the attribute doesn't exist
        return getattr(self, key, default)

    def __getitem__(self, key):
        # Allow dictionary-style access to attributes
        return getattr(self, key)

    def __setitem__(self, key, value):
        # Allow dictionary-style assignment of attributes
        setattr(self, key, value)


class RouterErrors(enum.Enum):
    """
    Enum for router specific errors with common codes
    """

    user_defined_ratelimit_error = "Deployment over user-defined ratelimit."
    no_deployments_available = "No deployments available for selected model"


class RetryPolicy(BaseModel):
    """
    Use this to set a custom number of retries per exception type
    If RateLimitErrorRetries = 3, then 3 retries will be made for RateLimitError
    Mapping of Exception type to number of retries
    https://docs.litellm.ai/docs/exception_mapping
    """

    BadRequestErrorRetries: Optional[int] = None
    AuthenticationErrorRetries: Optional[int] = None
    TimeoutErrorRetries: Optional[int] = None
    RateLimitErrorRetries: Optional[int] = None
    ContentPolicyViolationErrorRetries: Optional[int] = None
    InternalServerErrorRetries: Optional[int] = None


class AlertingConfig(BaseModel):
    """
    Use this configure alerting for the router. Receive alerts on the following events
    - LLM API Exceptions
    - LLM Responses Too Slow
    - LLM Requests Hanging

    Args:
        webhook_url: str            - webhook url for alerting, slack provides a webhook url to send alerts to
        alerting_threshold: Optional[float] = None - threshold for slow / hanging llm responses (in seconds)
    """

    webhook_url: str
    alerting_threshold: Optional[float] = 300


class ModelGroupInfo(BaseModel):
    model_group: str
    providers: List[str]
    max_input_tokens: Optional[float] = None
    max_output_tokens: Optional[float] = None
    input_cost_per_token: Optional[float] = None
    output_cost_per_token: Optional[float] = None
    mode: Literal[
        "chat", "embedding", "completion", "image_generation", "audio_transcription"
    ]
    supports_parallel_function_calling: bool = Field(default=False)
    supports_vision: bool = Field(default=False)
    supports_function_calling: bool = Field(default=False)
    supported_openai_params: List[str] = Field(default=[])<|MERGE_RESOLUTION|>--- conflicted
+++ resolved
@@ -1,17 +1,13 @@
 """
-    litellm.Router Types - includes RouterConfig, UpdateRouterConfig, ModelInfo etc
+litellm.Router Types - includes RouterConfig, UpdateRouterConfig, ModelInfo etc
 """
 
 from typing import List, Optional, Union, Dict, Tuple, Literal, TypedDict
 import uuid
 import enum
 import httpx
-<<<<<<< HEAD
-from pydantic import BaseModel, ConfigDict, validator, Field
-=======
-from pydantic import BaseModel, Field
+from pydantic import BaseModel, ConfigDict, Field
 import datetime
->>>>>>> eeaf4d83
 from .completion import CompletionRequest
 from .embedding import EmbeddingRequest
 
@@ -80,9 +76,7 @@
     id: Optional[
         str
     ]  # Allow id to be optional on input, but it will always be present as a str in the model instance
-    db_model: bool = (
-        False  # used for proxy - to separate models which are stored in the db vs. config.
-    )
+    db_model: bool = False  # used for proxy - to separate models which are stored in the db vs. config.
     updated_at: Optional[datetime.datetime] = None
     updated_by: Optional[str] = None
 
@@ -154,7 +148,7 @@
     output_cost_per_token: Optional[float] = None
     input_cost_per_second: Optional[float] = None
     output_cost_per_second: Optional[float] = None
-    
+
     model_config = ConfigDict(extra="allow", arbitrary_types_allowed=True)
 
     def __init__(
@@ -186,7 +180,7 @@
         output_cost_per_token: Optional[float] = None,
         input_cost_per_second: Optional[float] = None,
         output_cost_per_second: Optional[float] = None,
-        **params
+        **params,
     ):
         args = locals()
         args.pop("max_retries", None)
@@ -244,7 +238,7 @@
         aws_access_key_id: Optional[str] = None,
         aws_secret_access_key: Optional[str] = None,
         aws_region_name: Optional[str] = None,
-        **params
+        **params,
     ):
         args = locals()
         args.pop("max_retries", None)
@@ -254,7 +248,6 @@
         if max_retries is not None and isinstance(max_retries, str):
             max_retries = int(max_retries)  # cast to int
         super().__init__(max_retries=max_retries, **args, **params)
-
 
     def __contains__(self, key):
         # Define custom behavior for the 'in' operator
@@ -332,7 +325,7 @@
     model_name: str
     litellm_params: LiteLLM_Params
     model_info: ModelInfo
-    
+
     model_config = ConfigDict(extra="allow", protected_namespaces=())
 
     def __init__(
@@ -340,7 +333,7 @@
         model_name: str,
         litellm_params: LiteLLM_Params,
         model_info: Optional[Union[ModelInfo, dict]] = None,
-        **params
+        **params,
     ):
         if model_info is None:
             model_info = ModelInfo()
@@ -350,7 +343,7 @@
             model_info=model_info,
             model_name=model_name,
             litellm_params=litellm_params,
-            **params
+            **params,
         )
 
     def to_json(self, **kwargs):
@@ -359,7 +352,6 @@
         except Exception as e:
             # if using pydantic v1
             return self.dict(**kwargs)
-
 
     def __contains__(self, key):
         # Define custom behavior for the 'in' operator
