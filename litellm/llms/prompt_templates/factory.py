--- conflicted
+++ resolved
@@ -645,16 +645,6 @@
 def convert_to_anthropic_tool_invoke_xml(tool_calls: list) -> str:
     invokes = ""
     for tool in tool_calls:
-<<<<<<< HEAD
-        tool = dict(tool)
-        if tool["type"] != "function":
-            continue
-        tool_function = dict(tool["function"])
-        tool_name = tool_function["name"]
-        parameters = "".join(
-            f"<{param}>{val}</{param}>\n"
-            for param, val in json.loads(tool_function["arguments"]).items()
-=======
         if get_attribute_or_key(tool, "type") != "function":
             continue
 
@@ -664,7 +654,6 @@
         parameters = "".join(
             f"<{param}>{val}</{param}>\n"
             for param, val in json.loads(tool_arguments).items()
->>>>>>> 54e0acde
         )
         invokes += (
             "<invoke>\n"
